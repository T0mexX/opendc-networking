package org.opendc.simulator.network.components

import org.opendc.simulator.network.components.internalstructs.RoutingVect
import org.opendc.simulator.network.components.internalstructs.port.Port
import org.opendc.simulator.network.components.internalstructs.port.connect
import org.opendc.simulator.network.components.internalstructs.port.disconnect
import org.opendc.simulator.network.units.DataRate
import org.opendc.simulator.network.utils.Result
import org.opendc.simulator.network.utils.logger

private val log by Unit.logger("NodeConnectionExt")

<<<<<<< HEAD
internal suspend fun Node.connect(other: Node, duplex: Boolean = true, linkBW: Kbps? = null) {
=======
internal suspend fun Node.connect(other: Node, duplex: Boolean = true, linkBW: DataRate? = null) {
>>>>>>> fa1632a2
    updtChl.whileUpdtProcessingLocked {
        if (other.id in portToNode.keys)
            return@whileUpdtProcessingLocked log.warn("unable to connect $this to $other, nodes already connected")

        val freePort: Port = getFreePort()
            ?: throw RuntimeException("unable to connect, max num of connected nodes reached ($numOfPorts).")

        val otherPort: Port = other.accept(this)
            ?: throw RuntimeException("unable to connect, node $other refused connection")

        portToNode[other.id] = freePort

        // TODO: right now everything above the port/link layer does not support non-duplex connections
        //  in the future it would be nice to add
        freePort.connect(otherPort, duplex = duplex, linkBW = linkBW)

        val otherVect: RoutingVect = other.exchangeRoutVect(routingTable.getVect(), vectOwner = this)
        routingTable.mergeRoutingVector(otherVect, vectOwner = other)
        shareRoutingVect(except = listOf(other))
        with(flowHandler) { updtAllRouts() }

        updateAllFlows()
    }
}

/**
 * Accepts a connection request from `other` [Node],
 * second part of method [connect].
 * @see connect
 * @param[other]    node that is requesting to connect.
 */
private suspend fun Node.accept(other: Node): Port? =
    updtChl.whileUpdtProcessingLocked {
        val freePort: Port = getFreePort()
            ?: let {
                log.error("Unable to accept connection, maximum number of connected nodes reached ($numOfPorts).")
                return@whileUpdtProcessingLocked null
            }

        portToNode[other.id] = freePort

        freePort
    }

internal suspend fun Node.disconnect(other: Node) =
    this.disconnect(other = other, notifyOther = true)

/**
 * Disconnects all ports of ***this*** node.
 */
internal suspend fun Node.disconnectAll() {
    portToNode.mapNotNull { (_, port) ->
        port.otherEndNode
    }.forEach { disconnect(it, notifyOther = true) }
}

/**
 * Disconnects ***this*** from [other].
 * @return      [Result.SUCCESS] on success, [Result.ERROR] otherwise.
 */
private suspend fun Node.disconnect(other: Node, notifyOther: Boolean) {
    updtChl.whileUpdtProcessingLocked {
        val portToOther: Port = portToNode[other.id]
            ?: return@whileUpdtProcessingLocked log.warn("unable to disconnect $this from $other, nodes are not connected")


        if (notifyOther)
            other.disconnect(this, notifyOther = false)

        portToOther.disconnect()

        routingTable.removeNextHop(other)
        portToNode.remove(other.id)

        shareRoutingVect(exchange = true)

        with (flowHandler) { updtAllRouts() }
        updateAllFlows()
        notifyAdjNodes()
    }
}



/**
 * Returns an available port if exists, else null.
 */
private fun Node.getFreePort(): Port? =
    ports.firstOrNull { !it.isConnected }

/**
 * Merges [routVect] in the [this.routingTable], updating flows
 * and sharing its updated routing vector if needed.
 * @return      its own routing vector.
 */
private suspend fun Node.exchangeRoutVect(routVect: RoutingVect, vectOwner: Node): RoutingVect {
    routingTable.mergeRoutingVector(routVect, vectOwner)

    if (!routingTable.isTableChanged) return routingTable.getVect()
    with (flowHandler) { updtAllRouts() }
    updateAllFlows()
    notifyAdjNodes()

    if (!routingTable.isVectChanged) return routingTable.getVect()
    shareRoutingVect(except = listOf(vectOwner))

    return routingTable.getVect()
}

/**
 * Shares ***this*** routing vector with all adjacent nodes, except those in [except].
 * @param[except]       the list of nodes to which not share the vector with.
 * @param[exchange]     determines if ***this*** should receive and merge other's vectors as well.
 * If so, the process continues until one iteration of the function is completed without that ***this*** routing vector changes.
 */
private tailrec suspend fun Node.shareRoutingVect(except: Collection<Node> = listOf(), exchange: Boolean = false) {
    portToNode.forEach { (_, port) ->
        val adjNode: Node = port.otherEndNode ?: return@forEach
        if (adjNode !in except) {
            if (exchange) {
                val otherVect: RoutingVect = adjNode.exchangeRoutVect(routingTable.getVect(), vectOwner = this)
                routingTable.mergeRoutingVector(otherVect, vectOwner = adjNode)
                if (!routingTable.isTableChanged) return@forEach
                with (flowHandler) { updtAllRouts() }
                updateAllFlows()
                notifyAdjNodes()

                if (!routingTable.isVectChanged) return@forEach
                shareRoutingVect(except = listOf(adjNode), exchange = true)
                return
            } else
                adjNode.exchangeRoutVect(routingTable.getVect(), vectOwner = this)
        }
    }

    with (flowHandler) { updtAllRouts() }
    updateAllFlows()
    notifyAdjNodes()
}<|MERGE_RESOLUTION|>--- conflicted
+++ resolved
@@ -10,11 +10,7 @@
 
 private val log by Unit.logger("NodeConnectionExt")
 
-<<<<<<< HEAD
-internal suspend fun Node.connect(other: Node, duplex: Boolean = true, linkBW: Kbps? = null) {
-=======
 internal suspend fun Node.connect(other: Node, duplex: Boolean = true, linkBW: DataRate? = null) {
->>>>>>> fa1632a2
     updtChl.whileUpdtProcessingLocked {
         if (other.id in portToNode.keys)
             return@whileUpdtProcessingLocked log.warn("unable to connect $this to $other, nodes already connected")
