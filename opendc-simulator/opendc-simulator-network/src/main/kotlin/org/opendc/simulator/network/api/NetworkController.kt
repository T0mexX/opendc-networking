package org.opendc.simulator.network.api

import kotlinx.coroutines.delay
import kotlinx.coroutines.runBlocking
import kotlinx.serialization.ExperimentalSerializationApi
import kotlinx.serialization.json.Json
import kotlinx.serialization.json.decodeFromStream
import me.tongfei.progressbar.ProgressBar
import me.tongfei.progressbar.ProgressBarBuilder
import me.tongfei.progressbar.ProgressBarStyle
import org.opendc.simulator.network.api.snapshots.NetworkSnapshot.Companion.snapshot
import org.opendc.simulator.network.api.snapshots.NodeSnapshot.Companion.snapshot
import org.opendc.simulator.network.components.CoreSwitch
import org.opendc.simulator.network.components.HostNode
import org.opendc.simulator.network.components.Network
import org.opendc.simulator.network.components.Specs
import org.opendc.simulator.network.flow.NetFlow
import org.opendc.simulator.network.flow.FlowId
import org.opendc.simulator.network.utils.logger
import org.opendc.simulator.network.api.simworkloads.SimNetWorkload
import org.opendc.simulator.network.api.snapshots.NetIfaceSnapshot.Companion.snapshot
import org.opendc.simulator.network.api.snapshots.NetworkSnapshot
import org.opendc.simulator.network.components.EndPointNode
import org.opendc.simulator.network.components.INTERNET_ID
import org.opendc.simulator.network.components.Network.Companion.getNodesById
import org.opendc.simulator.network.components.Node
import org.opendc.simulator.network.export.Exporter
import org.opendc.simulator.network.export.network.ALL_NET_FIELDS
import org.opendc.simulator.network.export.node.ALL_NODE_FIELDS
import org.opendc.simulator.network.units.DataRate
import org.opendc.simulator.network.units.Time
import org.opendc.simulator.network.utils.errAndNull
import org.slf4j.Logger
import java.io.File
import java.time.Duration
import java.time.Instant
import java.time.InstantSource
import java.util.UUID

/**
 * Interface through which control the network (from external modules).
 *
 * @param[network]          the network controlled by this controller.
 * @param[instantSource]    the external instantSource (time source). If an external
 * time source is set, one can synchronize the network statistics with [sync].
 *
 * If no external time source is provided, the controller defaults to an internal one starting at EPOCH.
 * If a [SimNetWorkload] is provided with [execWorkload], and the reset
 * parameter is set to `true`, the internal time source is set to the start of the workload.
 */
public class NetworkController(
    internal val network: Network,
    instantSource: InstantSource? = null,
): AutoCloseable {
    public companion object {
        public val log: Logger by logger()

        /**
         * Secondary constructor that instantiate both the [Network] (from [file]),
         * and the [NetworkController].
         *
         * @throws[NoSuchFileException]
         */
        @ExperimentalSerializationApi
        public fun fromFile(file: File, instantSource: InstantSource? = null): NetworkController {
            val jsonReader = Json() { ignoreUnknownKeys = true }
            val netSpec = jsonReader.decodeFromStream<Specs<Network>>(file.inputStream())
            return NetworkController(netSpec.build(), instantSource)
        }

        /**
         * @see[fromFile]
         */
        @OptIn(ExperimentalSerializationApi::class)
        public fun fromPath(path: String, instantSource: InstantSource? = null): NetworkController =
            fromFile(File(path), instantSource)
    }

    /**
     * If a [SimNetWorkload] is to be executed, the node ids of the workload might
     * not correspond to those of the physical network.
     *
     * Maps the node ids of the current executing workload (if any) to
     * the physical [NodeId]s of the network.
     *
     * This property is unused except when [execWorkload] is called with virtual mapping on.
     * ```kotlin
     * execWorkload(<workload>, withVirtualMapping = true)
     * ```
     */
    private val virtualMapping = mutableMapOf<Long, NodeId>()

    /**
     * The time source of the network. It can be both internal or external (see [setInstantSource]).
     * - If external, then the network is to be synchronized with [sync].
     * - If internal, then network time can be advanced with [advanceBy].
     * - If a workload is being executed (time source internal) than it is handled automatically.
     */
    internal var instantSrc: NetworkInstantSrc = NetworkInstantSrc(instantSource)
        private set

    /**
     * Sets the external time source of the network. The network is then to be synchronized with [sync].
     */
    public fun setInstantSource(instantSource: InstantSource) {
        instantSrc = NetworkInstantSrc(instantSource)
    }

    /**
     * The current instant of the network time source.
     */
    public val currentInstant: Instant
        get() = instantSrc.instant()

    /**
     * The [Instant] when the last [advanceBy] or [sync] was called.
     * It is used by sync to determine the time span to advance the network by.
     */
    private var lastUpdate: Instant = Instant.EPOCH

    init {
        instantSource?.let { lastUpdate = it.instant() }

        network.launch()
        log.info(network.nodesFmt())
    }

    /**
     * @see[NetworkEnergyRecorder]
     */
    public val energyRecorder: NetworkEnergyRecorder =
        NetworkEnergyRecorder(network)

    /**
     * The 'network interface' of the INTERNET abstract node.
     * It can be used to start, update, stop flows that come from the internet.
     *
     * A flow from the internet directed to a [Node] can also be started by the node's
     * [NetworkInterface] with [NetworkInterface.fromInternet].
     */
    public val internetNetworkInterface: NetworkInterface =
        getNetInterfaceOf(INTERNET_ID)
            ?: throw IllegalStateException("network did not initialize the internet abstract node correctly")

    /**
     * Tracks the physical hosts that have been claimed.
     *
     * The claiming process happens when for example a *Host* wants
     * to be associated with a [HostNode] in the network, then it claims its [NetworkInterface].
     * Each node/interface can be claimed only once.
     *
     * - If the host knows which physical node to claim it can invoke [claimNode].
     * - If the host does not know/care which physical node to claim it can invoke [claimNextHostNode].
     */
    internal val claimedHostIds: Set<NodeId> get() = _claimedHostIds
    private val _claimedHostIds = mutableSetOf<NodeId>()

    /**
     * @see[claimedHostIds]
     */
    private val claimedCoreSwitchIds = mutableSetOf<NodeId>()

    /**
     * See [claimedHostIds] for an explanation of the *claiming process*.
     *
     * @return  the network interface of an unclaimed [HostNode] if exists, `null` otherwise.
     */
    public fun claimNextHostNode(): NetworkInterface? {
        val hostsById = network.getNodesById<HostNode>()
        return hostsById.keys
            .filterNot { it in _claimedHostIds }
            .firstOrNull()
            ?.let {
                _claimedHostIds.add(it)
                getNetInterfaceOf(it)
            } ?: log.errAndNull("unable to claim host node, none available")
    }

    /**
     * See [claimedHostIds] for an explanation of the *claiming process*.
     *
     * @return  the network interface of an unclaimed [CoreSwitch] if exists, `null` otherwise.
     */
    public fun claimNextCoreNode(): NetworkInterface? {
        val coreSwitches = network.getNodesById<CoreSwitch>()
        return coreSwitches
            .keys
            .filterNot { it in _claimedHostIds }
            .firstOrNull()
            ?.let {
                claimedCoreSwitchIds.add(it)
                getNetInterfaceOf(it)
            } ?: log.errAndNull("unable to claim core switch node, none available")
    }

    /**
     * Maps "virtual" node id [from] to physical id [to].
     *
     * Used only when a [SimNetWorkload] is executed with virtual mapping (see [execWorkload]).
     */
    internal fun virtualMap(from: NodeId, to: NodeId) {
        if (from in virtualMapping)
            log.warn("overriding mapping of virtual node id $from")

        virtualMapping[from] = to
    }

    /**
     * Invokes [claimNode] with [UUID.node] value as [NodeId].
     */
    public fun claimNode(uuid: UUID): NetworkInterface? =
        claimNode(uuid.node())

    /**
     * @return  the network interface of [Node] with id [nodeId] if it
     * exists (can start/receive flows) and it is yet unclaimed, `null` otherwise.
     */
    public fun claimNode(nodeId: NodeId): NetworkInterface? {
        // Check that node is not already claimed.
        if (nodeId in _claimedHostIds || nodeId in claimedCoreSwitchIds)
            return log.errAndNull("unable to claim node nodeId $nodeId, nodeId already claimed")

        // If node is host.
        network.getNodesById<HostNode>()[nodeId]
            ?.let {
                _claimedHostIds.add(nodeId)
                return getNetInterfaceOf(nodeId)
            }

        // If node is core switch.
        network.getNodesById<CoreSwitch>()[nodeId]
            ?.let {
                claimedCoreSwitchIds.add(nodeId)
                return getNetInterfaceOf(nodeId)
            }

        // else
        return log.errAndNull("unable to claim node nodeId $nodeId, " +
            "nodeId not existent or not associated to a core switch or a host node")
    }

    /**
     * Starts a [NetFlow] if it can be started with the provided parameters.
     *
     * @param[name]                         name of the flow if any.
     * @param[transmitterId]                id of the [EndPointNode] that is to transmit the flow.
     * @param[destinationId]                id of the [EndPointNode] that is to receive the flow.
     * @param[demand]                       the initial demand of the flow (can then be updated with [NetFlow.setDemand]).
     * @param[throughputOnChangeHandler]    a lambda to be invoked whenever the throughput of the flow changes, with the
     * flow itself as first param, the old value as second and the new value as third.
     *
     * @return  the newly started flow if it was started successfully, `null` otherwise.
     */
    public suspend fun startFlow(
        transmitterId: NodeId,
        destinationId: NodeId = internetNetworkInterface.nodeId, // TODO: understand how multiple core switches work
        demand: DataRate = DataRate.ZERO,
        name: String = NetFlow.DEFAULT_NAME,
        throughputOnChangeHandler: ((NetFlow, DataRate, DataRate) -> Unit)? = null,
    ): NetFlow? {
        val mappedTransmitterId: NodeId =   mappedOrSelf(transmitterId)
        val mappedDestId: NodeId = mappedOrSelf(destinationId)

        val netFlow = NetFlow(
                transmitterId = mappedTransmitterId,
                destinationId = mappedDestId,
                name = name,
                demand = demand,
            )

        throughputOnChangeHandler?.let {
            netFlow.withThroughputOnChangeHandler(throughputOnChangeHandler)
        }

        return startFlow(netFlow)
    }

    /**
     * Starts [netFlow] if it can be started.
     *
     * @return  the flow itself if it has been started successfully, `null` otherwise.
     */
    private suspend fun startFlow(netFlow: NetFlow): NetFlow? {
        if (netFlow.transmitterId !in network.endPointNodes)
            return log.errAndNull("unable to start network flow from node ${netFlow.transmitterId}, " +
                "node does not exist or is not an end-point node")

        if (netFlow.destinationId !in network.endPointNodes)
            return log.errAndNull("unable to start network flow directed to node ${netFlow.destinationId}, " +
                "node does not exist or it is not an end-point-node")

        if (netFlow.id in network.flowsById.keys)
            return log.errAndNull("unable to start network flow with flow id ${netFlow.id}, " +
                "a flow that id already exists")

        network.startFlow(netFlow)

        return netFlow
    }

    /**
     * **The usage if this method assumes there can only
     * be 1 flow between 2 nodes (1 per direction).**
     *
     * - If a [NetFlow] with transmitter [transmitterId] and destination
     * [destinationId] already exists in the network then it is updated with the new demand [demand].
     * - If no [NetFlow] with this "signature" exists (and it can be started), then it is started (see [startFlow]).
     *
     * @return  the [NetFlow] (update/created) if its update/creation was successful,
     * `null` if the flow was not in the network, and it could not be started.
     */
    public suspend fun startOrUpdateFlow(
        transmitterId: NodeId,
        destinationId: NodeId = internetNetworkInterface.nodeId,
        demand: DataRate = DataRate.ZERO,
        dataRateOnChangeHandler: ((NetFlow, DataRate, DataRate) -> Unit)? = null,
    ): NetFlow? {
        val mappedTransmitterId: NodeId = mappedOrSelf(transmitterId)
        val mappedDestId: NodeId = mappedOrSelf(destinationId)

        return network.flowsById.values.find {
            it.transmitterId == mappedTransmitterId && it.destinationId == mappedDestId
        } ?. let {
            it.setDemand(demand)
            if (dataRateOnChangeHandler != null) it.withThroughputOnChangeHandler(dataRateOnChangeHandler)

            it
        } ?: startFlow(
                transmitterId = transmitterId,
                destinationId = destinationId,
                demand = demand,
                throughputOnChangeHandler = dataRateOnChangeHandler
        )
    }

    /**
     * Stops the [NetFlow] with id [flowId] if it is present in the network.
     *
     * @return the [NetFlow] that was terminated if any, `null` otherwise.
     */
    public suspend fun stopFlow(flowId: FlowId): NetFlow? =
        network.stopFlow(flowId)

    /**
     * @return      the network interface of node with id [nodeId] if it exists,
     * independently of the fact that it was already claimed or not (used internally), `null` otherwise.
     */
    private fun getNetInterfaceOf(nodeId: NodeId): NetworkInterface? =
        network.endPointNodes[nodeId]?.let {
            NetworkInterface(node = it, netController = this, owner = "physical node $nodeId")
        } ?: log.errAndNull("unable to retrieve network interface, " +
                "node does not exist or does not provide an interface")

    /**
     * If the network time source is external (see [instantSrc]), the network time is advanced to sync with the source.
     * At the end of this method the network is stable (meaning its flows are stable).
     *
     * Avoid invoking this method when the external time source is set, and it
     * did not change since last update, unless network stability is needed (for performance reasons).
     * @param[logSnapshot]          if `true` it logs the [NetworkSnapshot] after the synchronization, at INFO level.
     * @param[consistencyCheck]     if `true` checks that no [NetFlow], after network has reached stability,
     * has a throughput higher than its demand.
     */
    @JvmOverloads
    public fun sync(logSnapshot: Boolean = false, consistencyCheck: Boolean = true) {
        if (instantSrc.isExternalSource) {
            runBlocking { network.awaitStability() }
            if (consistencyCheck) runBlocking { checkFlowConsistency() }
<<<<<<< HEAD
            if (logSnapshot) log.info(snapshot().fmt(NetworkSnapshot.ENERGY))
=======
            if (logSnapshot) log.info("\n" + snapshot().fmt(NetworkSnapshot.EN_CONSUMED))
>>>>>>> fa1632a2

            val timeSpan = Time.ofMillis(instantSrc.millis()- lastUpdate.toEpochMilli())
            if (timeSpan == Time.ZERO) return
            runBlocking { advanceBy(timeSpan, suppressWarn = true) }
        } else log.error("unable to synchronize network, instant source not set. Use 'advanceBy()' instead")
    }

    /**
     * Advances the network time by [duration], updating network related statistics.
     */
    public fun advanceBy(duration: Duration) {
        runBlocking { advanceBy(Time.ofDuration(duration)) }
    }

    /**
     * Advances the network time by [time] milliseconds, updating network related statistics.
     */
    public suspend fun advanceBy(time: Time) { advanceBy(time, suppressWarn = false) }
    private suspend fun advanceBy(time: Time, suppressWarn: Boolean) {
        if (time < Time.ZERO) return log.error("advanceBy received negative time-span parameter($time), ignoring...")
        if (time == Time.ZERO) return
        network.awaitStability()

        if (instantSrc.isInternalSource)
            instantSrc.advanceTime(time)
        else  if (!suppressWarn)
            log.warn("advancing time directly while instant source is set, this can cause ambiguity. " +
                "You can synchronize the network with the instant source with 'sync()'")

        network.advanceBy(time)
        energyRecorder.advanceBy(time)
        lastUpdate = instantSrc.instant()
    }

    /**
     * Executes a [SimNetWorkload] on this network.
     *
     * **External time source is overwritten with an internal one**.
     *
     * @param[netWorkload]          the workload to be executed.
     * @param[reset]                if `true`, the network state is reset and
     * its internal time source is set to the start of the workload.
     * @param[withVirtualMapping]   if `true`, it performs virtual mapping of the
     * workload node ids to the physical network node ids (see [virtualMapping]).
     */
    public fun execWorkload(
        netWorkload: SimNetWorkload,
        reset: Boolean = true,
        withVirtualMapping: Boolean = true
    ) {
        if (netWorkload.hasNext().not()) return log.error("network workload empty")

        if (instantSrc.isExternalSource) {
            log.warn("network controller external time source will " +
                "be replaced with an internal one to tun the workload.")
            // If time source was external, an internal time source with same timestamp is set.
            // This time stamp is then overwritten if `reset` is `true`.
            instantSrc = NetworkInstantSrc(internal = Time.ofMillis(instantSrc.instant().toEpochMilli()))
        }

        if (reset) {
            network.resetFlows()
//            network.launch() //TODO
            instantSrc.setInternalTime(netWorkload.peek().deadline)
            energyRecorder.reset()
            _claimedHostIds.clear()
            claimedCoreSwitchIds.clear()
            virtualMapping.clear()
        }

        if (withVirtualMapping) netWorkload.performVirtualMappingOn(this)

        val netExp = Exporter(File("resources/net-test.parquet"), ALL_NET_FIELDS)
        val nodeExp = Exporter(File("resources/node-test.parquet"), ALL_NODE_FIELDS)

        runBlocking (network.validator) {
            val pb: ProgressBar = ProgressBarBuilder()
                .setInitialMax(netWorkload.size.toLong())
                .setStyle(ProgressBarStyle.ASCII)
                .setTaskName("Simulating...").build()

            delay(1000)

            with (netWorkload) {
                while (hasNext()) {
                    val nextDeadline = peek().deadline

                    // Executes all network events up until `nextDeadline`
                    // included (with all events with that deadline).
                    pb.stepBy(execUntil(nextDeadline))
                    network.awaitStability()

                    netExp.write(snapshot())
                    network.nodes.values.forEach { nodeExp.write(it.snapshot(currentInstant)) }
                }
            }
            netExp.close()
            nodeExp.close()
            pb.refresh()
            println()
            log.info(energyRecorder.getFmtReport())
        }
    }

    /**
     * @return the physical [NodeId] to which [id] is mapped if any, [id] otherwise.
     */
    private fun mappedOrSelf(id: NodeId): NodeId =
        virtualMapping[id] ?: let { id }

    /**
     * Cancels the coroutine that runs the network.
     */
    override fun close() {
        network.runnerJob?.cancel()
    }

    /**
     * Checks (after network is stabilized) that no flow has a higher throughput than its demand.
     */
    private suspend fun checkFlowConsistency() {
        network.awaitStability()

        network.flowsById.values.forEach {
            check(it.demand approxLarger it.throughput || it.demand approx it.throughput)
            {" Inconsistent state: flow ${it.id} has demand=${it.demand} and throuput=${it.throughput}"}
        }
    }
}
<|MERGE_RESOLUTION|>--- conflicted
+++ resolved
@@ -366,11 +366,7 @@
         if (instantSrc.isExternalSource) {
             runBlocking { network.awaitStability() }
             if (consistencyCheck) runBlocking { checkFlowConsistency() }
-<<<<<<< HEAD
-            if (logSnapshot) log.info(snapshot().fmt(NetworkSnapshot.ENERGY))
-=======
-            if (logSnapshot) log.info("\n" + snapshot().fmt(NetworkSnapshot.EN_CONSUMED))
->>>>>>> fa1632a2
+            if (logSnapshot) log.info("\n" + snapshot().fmt())
 
             val timeSpan = Time.ofMillis(instantSrc.millis()- lastUpdate.toEpochMilli())
             if (timeSpan == Time.ZERO) return
