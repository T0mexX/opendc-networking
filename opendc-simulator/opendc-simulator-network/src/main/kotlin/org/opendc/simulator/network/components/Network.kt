--- conflicted
+++ resolved
@@ -160,11 +160,7 @@
             | == NETWORK INFO ===
             | num of core switches: ${getNodesById<CoreSwitch>().size}
             | num of host nodes: ${getNodesById<HostNode>().size}
-<<<<<<< HEAD
-            | num of nodes: ${nodes.size} (including INTERNET)
-=======
             | num of nodes: ${nodes.size} (including INTERNET abstract node)
->>>>>>> fa1632a2
         """.trimIndent()
 
 
